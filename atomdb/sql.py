"""
Copyright (c) 2018-2022, Jairus Martin.

Distributed under the terms of the MIT License.

The full license is in the file LICENSE.txt, distributed with this software.

Created on Aug 2, 2018
"""
import os
import logging
import datetime
import weakref
import asyncio
import sqlalchemy as sa
from decimal import Decimal
from functools import wraps
from typing import Dict as DictType
from typing import List as ListType
from typing import Tuple as TupleType
from typing import Set as SetType
from typing import Callable as CallableType
from typing import (
    Any,
    ClassVar,
    Type,
    Optional,
    Iterator,
    Union,
    Sequence,
    Generic,
    TypeVar,
    cast,
)
from atom import api
from atom.api import (
    Atom,
    Member,
    Subclass,
    ContainerList,
    Int,
    Dict,
    Instance,
    Typed,
    Property,
    Str,
    ForwardInstance,
    ForwardSubclass,
    Value,
    Bool,
    List,
)
from sqlalchemy.engine import ddl, strategies
from sqlalchemy.sql import schema
from sqlalchemy.sql.type_api import TypeEngine
from sqlalchemy import func
from .base import (
    ModelManager,
    ModelSerializer,
    Model,
    ModelMeta,
    JSONModel,
    JSONSerializer,
    ScopeType,
    StateType,
    RestoreStateFn,
    find_subclasses,
    is_primitive_member,
    resolve_member_types,
    generate_function,
)

# kwargs reserved for sqlalchemy table columns
COLUMN_KWARGS = (
    "autoincrement",
    "default",
    "doc",
    "key",
    "index",
    "info",
    "nullable",
    "onupdate",
    "primary_key",
    "server_default",
    "server_onupdate",
    "quote",
    "unique",
    "system",
    "comment",
)
FK_TYPES = (api.Instance, api.Typed, api.ForwardInstance, api.ForwardTyped)

# ops that can be used with django-style queries
QUERY_OPS = {
    "eq": "__eq__",
    "gt": "__gt__",
    "gte": "__ge__",
    "ge": "__ge__",
    "lt": "__lt__",
    "le": "__le__",
    "lte": "__le__",
    "all": "all_",
    "any": "any_",
    "ne": "__ne__",
    "not": "__ne__",
    "contains": "contains",
    "endswith": "endswith",
    "ilike": "ilike",
    "in": "in_",
    "is": "is_",
    "is_distinct_from": "is_distinct_from",
    "isnot": "isnot",
    "isnot_distinct_from": "isnot_distinct_from",
    "like": "like",
    "match": "match",
    "notilike": "notilike",
    "notlike": "notlike",
    "notin": "notin_",
    "startswith": "startswith",
}

# Fields supported on the django style Meta class of a model
VALID_META_FIELDS = (
    "db_name",
    "db_table",
    "unique_together",
    "abstract",
    "constraints",
    "triggers",
    "composite_indexes",
)

# Constraint naming conventions
CONSTRAINT_NAMING_CONVENTIONS = {
    "ix": "ix_%(table_name)s_%(column_0_N_name)s",
    "uq": "uq_%(table_name)s_%(column_0_N_name)s",
    # Using "ck_%(table_name)s_%(constraint_name)s" is preferred but it causes
    # issues using Bool on mysql
    "ck": "ck_%(table_name)s_%(column_0_N_name)s",
    "fk": "fk_%(table_name)s_%(column_0_name)s_%(referred_table_name)s",
    "pk": "pk_%(table_name)s",
}

log = logging.getLogger("atomdb.sql")

QueryType = Union[str, sa.sql.expression.Executable]
T = TypeVar("T", bound="SQLModel")


def find_sql_models() -> Iterator[Type["SQLModel"]]:
    """Finds all non-abstract imported SQLModels by looking up subclasses
    of the SQLModel.

    Yields
    ------
    cls: SQLModel

    """
    for model in find_subclasses(SQLModel):
        # Get model Meta class
        meta = getattr(model, "Meta", None)
        if meta:
            # If this is marked as abstract ignore it
            if getattr(meta, "abstract", False):
                continue
        yield model


class Relation(ContainerList):
    """A member which serves as a fk relation backref"""

    __slots__ = ("_to",)

    def __init__(self, item: CallableType[[], Type[Model]], default=None):
        super().__init__(ForwardInstance(item), default=default)  # type: ignore
        self._to: Optional[Type[Model]] = None

    def resolve(self) -> Type[Model]:
        return self.to

    @property
    def to(self) -> Type[Model]:
        to = self._to
        if to is None:
            types = resolve_member_types(self.validate_mode[-1])
            assert types is not None
            to = self._to = types[0]
        return to


def py_type_to_sql_column(
    model: Type[Model],
    member: Member,
    types: Union[Type, TupleType[Type, ...]],
    **kwargs,
) -> TypeEngine:
    """Convert the python type to an alchemy table column type"""
    if isinstance(types, tuple):
        cls, *subtypes = types
    else:
        cls = types

    if issubclass(cls, JSONModel):
        return sa.JSON(**kwargs)
    elif issubclass(cls, SQLModel):
        name = f"{cls.__model__}.{cls.__pk__}"
        cls.__backrefs__.add((model, member))

        # Determine the type of the foreign key
        column = create_table_column(cls, cls._id)
        return (column.type, sa.ForeignKey(name, **kwargs))
    elif issubclass(cls, str):
        return sa.String(**kwargs)
    elif issubclass(cls, int):
        return sa.Integer(**kwargs)
    elif issubclass(cls, float):
        return sa.Float(**kwargs)
    elif issubclass(cls, dict):
        return sa.JSON(**kwargs)
    elif issubclass(cls, (tuple, list)):
        return sa.ARRAY(**kwargs)
    elif issubclass(cls, datetime.datetime):
        return sa.DateTime(**kwargs)
    elif issubclass(cls, datetime.date):
        return sa.Date(**kwargs)
    elif issubclass(cls, datetime.time):
        return sa.Time(**kwargs)
    elif issubclass(cls, datetime.timedelta):
        return sa.Interval(**kwargs)
    elif issubclass(cls, (bytes, bytearray)):
        return sa.LargeBinary(**kwargs)
    elif issubclass(cls, Decimal):
        return sa.Numeric(**kwargs)
    raise NotImplementedError(
        f"A type for {member.name} of {model} ({cls}) could not be "
        f"determined automatically, please specify it manually by tagging it "
        f"with .tag(column=<sqlalchemy column>) or set `store=False`"
    )


def resolve_member_column(
    model: Type["SQLModel"], field: str, related_clauses: Optional[ListType[str]] = None
) -> sa.Column:
    """Get the sqlalchemy column for the given model and field.

    Parameters
    ----------
    model: atomdb.sql.Model
        The model to lookup
    field: String
        The field name

    Returns
    -------
    result: sa.Column
        A tuple containing the through table (or None) and the
        sqlalchemy column.

    """
    if model is None or not field:
        raise ValueError("Invalid field %s on %s" % (field, model))

    # Walk the relations
    if "__" in field:
        path = field
        *related_parts, field = field.split("__")
        clause = "__".join(related_parts)
        if related_clauses is not None and clause not in related_clauses:
            related_clauses.append(clause)

        # Follow the FK lookups
        # Rename so the original lookup path is retained if an error occurs
        rel_model = model
        for part in related_parts:
            m = rel_model.members().get(part)
            if m is None:
                raise ValueError("Invalid field %s on %s" % (path, model))
            rel_model_types = resolve_member_types(m)
            if rel_model_types is None:
                raise ValueError("Invalid field %s on %s" % (path, model))
            rel_model = rel_model_types[0]
        model = rel_model

    # Lookup the member
    m = model.members().get(field)
    if m is not None:
        if m.metadata:
            # If the field has a different name assigned use that
            field = m.metadata.get("name", field)
        if isinstance(m, Relation):
            # Support looking up columns through a relation by the pk
            model = m.to  # type: ignore

            # Add the through table to the related clauses if needed
            if related_clauses is not None and field not in related_clauses:
                related_clauses.append(field)

            field = model.__pk__

    # Finally get the column from the table
    col = model.objects.table.columns.get(field)
    if col is None:
        raise ValueError("Invalid field %s on %s" % (field, model))
    return col


def resolve_relation(
    model: Type["SQLModel"], field: str
) -> TupleType[Type[Model], Member]:
    """Lookup a Relation.

    Parameters
    ----------
    model: SQLModel
        The model to lookup.
    field: str
        Path to a Relation member

    Returns
    -------
    result: tuple[SQLModel, Member]
        The model this field refers to and the member on that model that is
        a foreign key to model.

    """
    relation = model.members().get(field)
    if isinstance(relation, Relation):
        RelModel = cast(Relation, relation).to
        # Find the referring member
        # TODO: This does not support multiple backrefs
        for other_model, referring_member in model.__backrefs__:
            if RelModel is other_model:
                return (other_model, referring_member)
    raise ValueError("Invalid prefetch relation '%s' from %s" % (field, model))


def atom_member_to_sql_column(
    model: Type["SQLModel"], member: Member, **kwargs
) -> TypeEngine:
    """Convert the atom member type to an sqlalchemy table column type
    See https://docs.sqlalchemy.org/en/latest/core/type_basics.html

    """
    if hasattr(member, "get_column_type"):
        # Allow custom members to define the column type programatically
        return member.get_column_type(model)  # type: ignore
    elif isinstance(member, api.Str):
        return sa.String(**kwargs)
    elif hasattr(api, "Unicode") and isinstance(member, api.Unicode):  # type: ignore
        return sa.Unicode(**kwargs)  # type: ignore
    elif isinstance(member, api.Bool):
        return sa.Boolean()
    elif isinstance(member, api.Int):
        return sa.Integer()
    elif hasattr(api, "Long") and isinstance(member, api.Long):  # type: ignore
        return sa.BigInteger()
    elif isinstance(member, api.Float):
        return sa.Float()
    elif isinstance(member, api.Range):
        # TODO: Add min / max
        return sa.Integer()
    elif isinstance(member, api.FloatRange):
        # TODO: Add min / max
        return sa.Float()
    elif isinstance(member, api.Enum):
        return sa.Enum(*member.items, name=member.name)
    elif hasattr(api, "IntEnum") and isinstance(member, api.IntEnum):  # type: ignore
        return sa.SmallInteger()
    elif isinstance(member, FK_TYPES):
        value_type = resolve_member_types(member)
        if value_type is None:
            raise TypeError("Instance and Typed members must specify types")
        return py_type_to_sql_column(model, member, value_type, **kwargs)
    elif isinstance(member, Relation):
        # Relations are for backrefs
        item_type = member.validate_mode[-1]
        if item_type is None:
            raise TypeError("Relation members must specify types")

        # Resolve the item type
        value_type = resolve_member_types(item_type)
        if value_type is None:
            raise TypeError("Relation members must specify types")
        return None  # Relations are just syntactic sugar
    elif isinstance(member, (api.List, api.ContainerList, api.Tuple)):
        item_type = member.validate_mode[-1]
        if item_type is None:
            raise TypeError("List and Tuple members must specify types")

        # Resolve the item type
        value_type = resolve_member_types(item_type)
        if value_type is None:
            raise TypeError("List and Tuple members must specify types")
        if issubclass(value_type[0], JSONModel):
            return sa.JSON(**kwargs)
        t = py_type_to_sql_column(model, member, value_type, **kwargs)
        if isinstance(t, tuple):
            t = t[0]  # Use only the value type
        return sa.ARRAY(t)
    elif isinstance(member, api.Bytes):
        return sa.LargeBinary(**kwargs)
    elif isinstance(member, api.Dict):
        return sa.JSON(**kwargs)
    raise NotImplementedError(
        f"A column for {member.name} of {model} could not be determined "
        f"automatically, please specify it manually by tagging it "
        f"with .tag(column=<sqlalchemy column>)"
    )


def create_table_column(model: Type["SQLModel"], member: Member) -> sa.Column:
    """Converts an Atom member into a sqlalchemy data type.

    Parameters
    ----------
    model: Model
        The model which owns this member
    member: Member
        The atom member

    Returns
    -------
    column: Column
        An sqlalchemy column

    References
    ----------
    1. https://docs.sqlalchemy.org/en/latest/core/types.html

    """
    get_column = getattr(member, "get_column", None)
    if get_column is not None:
        # Allow custom members to define the column programatically
        return get_column(model)

    # Copy the metadata as we modify it
    metadata = member.metadata.copy() if member.metadata else {}

    # If a column is specified use that
    if "column" in metadata:
        return metadata["column"]

    metadata.pop("store", None)
    column_name = metadata.pop("name", member.name)
    column_type = metadata.pop("type", None)

    # Extract column kwargs from member metadata
    kwargs = {}
    for k in COLUMN_KWARGS:
        if k in metadata:
            kwargs[k] = metadata.pop(k)

    if column_type is None:
        args = atom_member_to_sql_column(model, member, **metadata)
        if args is None:
            return None
        if not isinstance(args, (tuple, list)):
            args = (args,)
    elif isinstance(column_type, (tuple, list)):
        args = column_type
    else:
        args = (column_type,)
    return sa.Column(column_name, *args, **kwargs)


def create_table(model: Type["SQLModel"], metadata: sa.MetaData) -> sa.Table:
    """Create an sqlalchemy table by inspecting the Model and generating
    a column for each member.

    Parameters
    ----------
    model: SQLModel
        The atom model

    References
    ----------
    1. https://docs.sqlalchemy.org/en/latest/core/metadata.html

    """
    name = model.__model__
    members = model.members()
    args = []

    # Add columns
    for f in model.__fields__:
        column = create_table_column(model, members[f])
        if column is not None:
            args.append(column)

    # Add table metadata
    meta = getattr(model, "Meta", None)
    if meta:
        # Abstract field
        abstract = getattr(meta, "abstract", False)
        if abstract:
            raise NotImplementedError(
                f"Tables cannot be created for abstract models: {model}"
            )

        # Unique constraints
        unique_together = getattr(meta, "unique_together", None)
        if unique_together is not None:
            if not isinstance(unique_together, (tuple, list)):
                raise TypeError("Meta unique_together must be a tuple or list")
            if isinstance(unique_together[0], str):
                unique_together = [unique_together]
            for constraint in unique_together:
                if isinstance(constraint, (tuple, list)):
                    constraint = sa.UniqueConstraint(*constraint)
                args.append(constraint)

        # Check constraints
        constraints = getattr(meta, "constraints", None)
        if constraints is not None:
            if not isinstance(constraints, (tuple, list)):
                raise TypeError("Meta constraints must be a tuple or list")
            args.extend(constraints)

        # Composite indexes
        composite_indexes = getattr(meta, "composite_indexes", None)
        if composite_indexes is not None:
            if not isinstance(composite_indexes, (tuple, list)):
                raise TypeError("Meta composite_indexes must be a tuple or list")
            for index in composite_indexes:
                if not isinstance(index, (tuple, list)):
                    raise TypeError("Index must be a tuple or list")
                args.extend([schema.Index(*index)])

    # Create table
    table = sa.Table(name, metadata, *args)

    # Hook up any database triggers defined
    triggers = getattr(meta, "triggers", None)
    if triggers is not None:
        if isinstance(triggers, dict):
            triggers = list(triggers.items())
        elif not isinstance(triggers, (tuple, list)):
            raise TypeError("Meta triggers must be a dict, tuple, or list")
        for event, trigger in triggers:
            # Allow triggers to be a lambda that generates one
            if not isinstance(trigger, sa.schema.DDL) and callable(trigger):
                trigger = trigger()
            sa.event.listen(table, event, trigger)

    return table


class SQLModelSerializer(ModelSerializer):
    """Uses sqlalchemy to lookup the model."""

    def flatten_object(self, obj: Model, scope: ScopeType) -> Any:
        """Serialize a model for entering into the database

        Parameters
        ----------
        obj: Model
            The object to unflatten
        scope: Dict
            The scope of references available for circular lookups

        Returns
        -------
        result: Object
            The flattened object

        """
        return obj._id

    async def get_object_state(self, obj, state, scope):
        """Load the object state if needed. Since the __model__ is not saved
        to the db tables with SQL we know that if it's "probably" there
        because a query was used.
        """
        ModelType = obj.__class__
        if "__model__" in state:
            return state  # Joined already
        q = ModelType.objects.query(None, _id=state["_id"])
        return await ModelType.objects.fetchone(q)

    def _default_registry(self):
        """Add all sql and json models to the registry"""
        registry = JSONSerializer.instance().registry.copy()
        registry.update({m.__model__: m for m in find_sql_models()})
        return registry


class SQLModelManager(ModelManager):
    """Manages models via aiopg, aiomysql, or similar libraries supporting
    SQLAlchemy tables. It stores a table for each class and when accessed
    on a Model subclass it returns a table proxy binding.

    """

    #: Constraint naming convenctions
    conventions = Dict(default=CONSTRAINT_NAMING_CONVENTIONS)

    #: Metadata
    metadata = Instance(sa.MetaData)

    #: Table proxy cache
    proxies = Dict()

    #: Cache results
    cache = Bool(True)

    def _default_metadata(self) -> sa.MetaData:
        binding = SQLBinding(manager=self)
        return sa.MetaData(binding, naming_convention=self.conventions)

    def create_tables(self) -> DictType[Type["SQLModel"], sa.Table]:
        """Create sqlalchemy tables for all registered SQLModels"""
        tables = {}
        for cls in find_sql_models():
            table = cls.__table__
            if table is None:
                table = self.create_table_and_restore_fn(cls)
            if not table.metadata.bind:
                table.metadata.bind = SQLBinding(manager=self, table=table)
            tables[cls] = table
        return tables

    def create_table_and_restore_fn(self, cls: Type["SQLModel"]) -> sa.Table:
        """Generate the sqlalchemy table and optimized restore function.
        This is done here to make sure that foreign and forwarded members
        are now resolved.

        """
        assert cls.__table__ is None
        table = cls.__table__ = create_table(cls, self.metadata)
        cls.__generated_restorestate__ = generate_sql_restorestate(cls)
        return table

    def __get__(
        self, obj: T, cls: Optional[Type[T]] = None
    ) -> Union["SQLTableProxy[T]", "SQLModelManager"]:
        """Retrieve the table for the requested object or class."""
        cls = cls or obj.__class__
        if not issubclass(cls, Model):
            return self  # Only return the client when used from a Model
        proxy = self.proxies.get(cls)
        if proxy is None:
            table = cls.__table__
            if table is None:
                table = self.create_table_and_restore_fn(cls)
            proxy = self.proxies[cls] = SQLTableProxy(table=table, model=cls)
        return proxy

    def _default_database(self):
        raise EnvironmentError(
            "No database engine has been set. Use "
            "SQLModelManager.instance().database = <db>"
        )


class ConnectionProxy(Atom):
    """An wapper for a connection to be used with async with syntax that
    does nothing but passes the existing connection when entered.

    """

    connection = Value()

    async def __aenter__(self):
        return self.connection

    async def __aexit__(self, exc_type, exc, tb):
        pass


class SQLTableProxy(Atom, Generic[T]):
    #: Table this is a proxy to
    table = Instance(sa.Table, optional=False)

    #: Model which owns the table
    model = ForwardSubclass(lambda: SQLModel)

    #: Cache of pk: obj using weakrefs
    cache = Typed(weakref.WeakValueDictionary, ())

    #: Key used to pull the connection out of filter kwargs
    connection_kwarg = Str("connection")

    #: Reference to the aiomysql or aiopg Engine
    #: This is used to get a connection from the connection pool.
    @property
    def engine(self):
        """Retrieve the database engine."""
        db = self.table.bind.manager.database
        if isinstance(db, dict):
            return db[self.model.__database__]
        return db

    def connection(self, connection=None):
        """Create a new connection or the return given connection as an async
        contextual object.

        Parameters
        ----------
        connection: Database connection or None
            The connection to return

        Returns
        -------
        connection: Database connection
            The database connection or one that may be used with async with

        """
        if connection is None:
            return self.engine.acquire()
        return ConnectionProxy(connection=connection)

    def create_table(self):
        """A wrapper for create which catches the create queries then executes
        them
        """
        table = self.table
        table.create()
        return table.bind.wait()

    def drop_table(self):
        table = self.table
        table.drop()
        return table.bind.wait()

    async def execute(self, *args, **kwargs):
        connection = kwargs.pop(self.connection_kwarg, None)
        async with self.connection(connection) as conn:
            return await conn.execute(*args, **kwargs)

    async def fetchall(self, query: QueryType, connection=None):
        """Fetch all results for the query.

        Parameters
        ----------
        query: String or Query
            The query to execute
        connection: Database connection
            The connection to use or a new one will be created

        Returns
        -------
        rows; List
            List of rows returned, NOT objects

        """
        async with self.connection(connection) as conn:
            r = await conn.execute(query)
            return await r.fetchall()

    async def fetchmany(self, query, size=None, connection=None):
        """Fetch size results for the query.

        Parameters
        ----------
        query: String or Query
            The query to execute
        size: Int or None
            The number of results to fetch
        connection: Database connection
            The connection to use or a new one will be created

        Returns
        -------
        rows: List
            List of rows returned, NOT objects

        """
        async with self.connection(connection) as conn:
            r = await conn.execute(query)
            return await r.fetchmany(size)

    async def fetchone(self, query: QueryType, connection=None):
        """Fetch a single result for the query.

        Parameters
        ----------
        query: String or Query
            The query to execute
        connection: Database connection
            The connection to use or a new one will be created

        Returns
        -------
        rows: Object or None
            The row returned or None
        """
        async with self.connection(connection) as conn:
            r = await conn.execute(query)
            return await r.fetchone()

    async def scalar(self, query: QueryType, connection=None):
        """Fetch the scalar result for the query.

        Parameters
        ----------
        query: String or Query
            The query to execute
        connection: Database connection
            The connection to use or a new one will be created

        Returns
        -------
        result: Object or None
            The the first column of the first row or None
        """
        async with self.connection(connection) as conn:
            r = await conn.execute(query)
            return await r.scalar()

    async def get_or_create(self, **filters) -> TupleType[T, bool]:
        """Get or create a model matching the given criteria

        Parameters
        ----------
        filters: Dict
            The filters to use to retrieve the object

        Returns
        -------
        result: Tuple[Model, Bool]
            A tuple of the object and a bool indicating if it was just created

        """
        obj = await self.get(**filters)
        if obj is not None:
            return (obj, False)
        connection_kwarg = self.connection_kwarg
        connection = filters.get(connection_kwarg)
        state = {
            k: v for k, v in filters.items() if "__" not in k and k != connection_kwarg
        }
        obj = self.model(**state)
        await obj.save(force_insert=True, connection=connection)
        return (obj, True)

    async def create(self, **state) -> T:
        """Create a and save model with the given state.

        The connection parameter is popped from this state.

        Parameters
        ----------
        state: Dict
            The state to use to initialize the object.

        Returns
        -------
        result: Tuple[Model, Bool]
            A tuple of the object and a bool indicating if it was just created

        """
        connection = state.pop(self.connection_kwarg, None)
        obj = cast(T, self.model(**state))
        await obj.save(force_insert=True, connection=connection)
        return obj

    def __getattr__(self, name: str):
        """All other fields are delegated to the query set"""
        qs: SQLQuerySet[T] = SQLQuerySet(proxy=self)
        return getattr(qs, name)


class SQLQuerySet(Atom, Generic[T]):
    #: Proxy
    proxy = Instance(SQLTableProxy, optional=False)
    connection = Value()

    filter_clauses = List()
    related_clauses = List()
    prefetch_clauses = List()
    outer_join = Bool()
    order_clauses = List()
    distinct_clauses = List()
    limit_count = Int()
    query_offset = Int()

    def clone(self, **kwargs) -> "SQLQuerySet[T]":
        state = self.__getstate__()
        state.update(kwargs)
        return self.__class__(**state)

    def query(self, query_type: str = "select", *columns, **kwargs):
        if kwargs:
            return self.filter(**kwargs).query(query_type)
        p = self.proxy
        from_table = p.table
        tables = [from_table]
        model = p.model
        use_labels = bool(self.related_clauses)
        outer_join = self.outer_join
        for clause in self.related_clauses:
            from_table = p.table
            rel_model = model

            # Walk the fk relations
            for part in clause.split("__"):
                m = rel_model.members().get(part)
                assert m is not None, f"{rel_model} has no field {part}"
                rel_model_types = resolve_member_types(m)
                assert rel_model_types is not None
                rel_model = rel_model_types[0]
                assert issubclass(rel_model, Model)
                table = rel_model.objects.table
                from_table = sa.join(from_table, table, isouter=outer_join)
                tables.append(table)

        if query_type == "select":
            q = sa.select(columns or tables, use_labels=use_labels)
            q = q.select_from(from_table)
        elif query_type == "delete":
            q = sa.delete(from_table)
        elif query_type == "update":
            q = sa.update(from_table)
        else:
            raise ValueError("Unsupported query type")

        if self.distinct_clauses:
            q = q.distinct(*self.distinct_clauses)

        if self.filter_clauses:
            if len(self.filter_clauses) == 1:
                q = q.where(self.filter_clauses[0])
            else:
                q = q.where(sa.and_(*self.filter_clauses))

        if self.order_clauses:
            q = q.order_by(*self.order_clauses)

        if self.limit_count:
            q = q.limit(self.limit_count)

        if self.query_offset:
            q = q.offset(self.query_offset)

        return q

    def select_related(
        self, *related: Sequence[str], outer_join: Optional[bool] = None
    ) -> "SQLQuerySet[T]":
        """Define related fields to join in the query.

        Parameters
        ----------
        args: List[str]
            List of related fields to join.
        outer_join: Bool
            If given set whether or not a left outer join is used.

        Returns
        -------
        query: SQLQuerySet
            A clone of this queryset with the related field terms added.

        """
        outer_join = self.outer_join if outer_join is None else outer_join
        related_clauses = self.related_clauses + list(related)
        return self.clone(related_clauses=related_clauses, outer_join=outer_join)

    def prefetch_related(self, *related: Sequence[str]) -> "SQLQuerySet[T]":
        """Define related fields to prefetch in a separate query.

        Parameters
        ----------
        args: List[str]
            List of related fields fetchs

        Returns
        -------
        query: SQLQuerySet
            A clone of this queryset with the prefetch fields added.

        """
        prefetch_clauses = self.prefetch_clauses + list(related)
        return self.clone(prefetch_clauses=prefetch_clauses)

    def order_by(self, *args):
        """Order the query by the given fields.

        Parameters
        ----------
        args: List[str or column]
            Fields to order by. A "-" prefix denotes decending.

        Returns
        -------
        query: SQLQuerySet
            A clone of this queryset with the ordering terms added.

        """
        order_clauses = self.order_clauses[:]
        related_clauses = self.related_clauses[:]
        model = self.proxy.model
        for arg in args:
            if isinstance(arg, str):
                # Convert django-style to sqlalchemy ordering column
                if arg[0] == "-":
                    field = arg[1:]
                    ascending = False
                else:
                    field = arg
                    ascending = True

                col = resolve_member_column(model, field, related_clauses)

                if ascending:
                    clause = col.asc()
                else:
                    clause = col.desc()
            else:
                clause = arg
            if clause not in order_clauses:
                order_clauses.append(clause)
        return self.clone(order_clauses=order_clauses, related_clauses=related_clauses)

    def distinct(self, *args):
        """Apply distinct on the given column.

        Parameters
        ----------
        args: List[str or column]
            Fields that must be distinct.

        Returns
        -------
        query: SQLQuerySet
            A clone of this queryset with the distinct terms added.

        """
        distinct_clauses = self.distinct_clauses[:]
        related_clauses = self.related_clauses[:]
        model = self.proxy.model
        for arg in args:
            if isinstance(arg, str):
                # Convert name to sqlalchemy column
                clause = resolve_member_column(model, arg, related_clauses)
            else:
                clause = arg
            if clause not in distinct_clauses:
                distinct_clauses.append(clause)
        return self.clone(
            distinct_clauses=distinct_clauses, related_clauses=related_clauses
        )

    def filter(self, *args, **kwargs: DictType[str, Any]):
        """Filter the query by the given parameters. This accepts sqlalchemy
        filters by arguments and django-style parameters as kwargs.

        Parameters
        ----------
        args: List
            List of sqlalchemy filters
        kwargs: Dict[str, object]
            Django style filters to use

        Returns
        -------
        query: SQLQuerySet
            A clone of this queryset with the filter terms added.

        """
        p = self.proxy
        filter_clauses = self.filter_clauses + list(args)
        related_clauses = self.related_clauses[:]

        connection_kwarg = p.connection_kwarg
        connection = self.connection

        # Build the filter operations
        for k, v in kwargs.items():
            # Ignore connection parameter
            if k == connection_kwarg:
                connection = v
                continue
            model = p.model
            op = "eq"
            if "__" in k:
                parts = k.split("__")
                if parts[-1] in QUERY_OPS:
                    op = parts[-1]
                    k = "__".join(parts[:-1])
            col = resolve_member_column(model, k, related_clauses)

            # Support lookups by model
            if isinstance(v, Model):
                v = v.serializer.flatten_object(v, scope={})
            elif op in ("in", "notin"):
                # Flatten lists when using in or notin ops
                v = model.serializer.flatten(v, scope={})

            clause = getattr(col, QUERY_OPS[op])(v)
            filter_clauses.append(clause)

        return self.clone(
            connection=connection,
            filter_clauses=filter_clauses,
            related_clauses=related_clauses,
        )

    def __getitem__(self, key):
        if isinstance(key, slice):
            offset = key.start or 0
            limit = key.stop - key.start if key.stop else 0
        elif isinstance(key, int):
            limit = 1
            offset = key
        else:
            raise TypeError("Invalid key")
        if offset < 0:
            raise ValueError("Cannot use a negative offset")
        if limit < 0:
            raise ValueError("Cannot use a negative limit")
        return self.clone(limit_count=limit, query_offset=offset)

    def limit(self, limit: int):
        return self.clone(limit_count=limit)

    def offset(self, offset: int):
        return self.clone(query_offset=offset)

    # -------------------------------------------------------------------------
    # Query execution API
    # -------------------------------------------------------------------------
    async def values(
        self,
        *args,
        distinct: bool = False,
        flat: bool = False,
        group_by: Optional[Sequence[Union[str, sa.Column]]] = None,
    ) -> Sequence[Any]:
        """Returns the results as a list of dict instead of models.

        Parameters
        ----------
        args: List[str or column]
            List of columns to select
        distinct: Bool
            Return only distinct rows
        flat: Bool
            Requires exactly one arg and will flatten the result into a single
            list of values.
        group_by: List[str or column]
            Optional Columns to group by

        Returns
        -------
        results: List
            List of results depending on the parameters described above

        """
        if flat and len(args) != 1:
            raise ValueError("Values with flat=True can only have one param")
        if args:
            model = self.proxy.model
            columns = []
            for col in args:
                if isinstance(col, str):
                    col = resolve_member_column(model, col)
                columns.append(col)
            q = self.query("select", *columns)
        else:
            q = self.query("select")
        if group_by is not None:
            q = q.group_by(group_by)
        if distinct:
            q = q.distinct()
        cursor = await self.proxy.fetchall(q, connection=self.connection)
        if flat:
            return [row[0] for row in cursor]
        return cursor

    async def count(self, *args, **kwargs) -> int:
        if args or kwargs:
            return await self.filter(*args, **kwargs).count()
        subq = self.query("select").alias("subquery")
        q = sa.func.count().select().select_from(subq)
        return await self.proxy.scalar(q, connection=self.connection)

    def max(self, *columns):
        return self.aggregate(*columns, func=sa.func.max)

    def min(self, *columns):
        return self.aggregate(*columns, func=sa.func.min)

    def mode(self, *columns):
        return self.aggregate(*columns, func=sa.func.mode)

    def sum(self, *columns):
        return self.aggregate(*columns, func=sa.func.sum)

    def aggregate(self, *args, func=None):
        model = self.proxy.model
        columns = []
        for col in args:
            if isinstance(col, str):
                col = resolve_member_column(model, col)
            columns.append(func(col) if func is not None else col)
        subq = self.query("select").alias("subquery")
        q = sa.select(columns).select_from(subq)
        return self.proxy.fetchone(q, connection=self.connection)

    async def exists(self, *args, **kwargs) -> bool:
        if args or kwargs:
            return await self.filter(*args, **kwargs).exists()
        q = sa.exists(self.query("select")).select()
        return await self.proxy.scalar(q, connection=self.connection)

    async def delete(self, *args, **kwargs):
        if args or kwargs:
            return await self.filter(*args, **kwargs).delete()
        q = self.query("delete")
        return await self.proxy.execute(q, connection=self.connection)

    async def update(self, **values):
        """Perform an update of the given values."""
        # Translate any renamed fields back to the database value
        for py_name, db_name in self.proxy.model.__renamed_fields__.items():
            if py_name in values:
                values[db_name] = values.pop(py_name)
        q = self.query("update").values(**values)
        return await self.proxy.execute(q, connection=self.connection)

    def __await__(self):
        # So await Model.objects.filter() works
        f = asyncio.ensure_future(self.all())
        yield from f
        return f.result()

    async def all(self, *args, **kwargs) -> Sequence[T]:
        if args or kwargs:
            return await self.filter(*args, **kwargs).all()
        cache = await self.prefetch()
        q = self.query("select")
        restore = self.proxy.model.restore
        cursor = await self.proxy.fetchall(q, connection=self.connection)
        return [cast(T, await restore(row, prefetched=cache)) for row in cursor]

    async def get(self, *args, **kwargs) -> Optional[T]:
        """Get the first result matching the query. Unlike django this will
        NOT raise an error if multiple objects would be returned or an entry
        does not exist.

        Returns
        -------
        model: Optional[Model]
            The first entry matching the query

        """
        if args or kwargs:
            return await self.filter(*args, **kwargs).get()
        q = self.query("select")
        row = await self.proxy.fetchone(q, connection=self.connection)
        if row is None:
            return None
        cache = await self.prefetch()
        return cast(T, await self.proxy.model.restore(row, prefetched=cache))

    async def prefetch(self) -> Optional[DictType[Any, StateType]]:
        """Perform a prefetch lookup and populate the cache."""
        if not self.prefetch_clauses:
            return None

        # Cache is a mapping of this model's pk to related member field values
        cache: DictType[Any, StateType] = {}

        model = self.proxy.model
        sub_query = self.query("select", model.objects.table.c[model.__pk__])

        # Perform a query for each related field
        for field in self.prefetch_clauses:
            #: TDOO: This only works with a single relation
            RelModel, ref_member = resolve_relation(model, field)
            name = (ref_member.metadata or {}).get("name", ref_member.name)
            rel_col = RelModel.objects.table.c[name]
            results = await RelModel.objects.filter(rel_col.in_(sub_query))

            # Group the results by the this models pk
            # Eg if Email.attachments is a relation to Attachments
            # This will group by the Email value
            for r in results:
                pk = ref_member.get_slot(r)._id
                prefetched_state = cache.get(pk)
                if prefetched_state is None:
                    prefetched_state = cache[pk] = {field: []}
                relation_values = prefetched_state.get(field)
                if relation_values is None:
                    relation_values = prefetched_state[field] = []
                relation_values.append(r)
        return cache


class SQLBinding(Atom):
    #: Model Manager
    manager = Instance(SQLModelManager)

    #: The queue
    queue = ContainerList()

    engine = property(lambda s: s)

    @property
    def name(self):
        return self.dialect.name

    @property
    def dialect(self):
        """Get the dialect of the database."""
        db = self.manager.database
        if isinstance(db, dict):
            db = db["default"]
        return db.dialect

    def schema_for_object(self, obj):
        return obj.schema

    def contextual_connect(self, **kwargs):
        return self

    def connect(self, **kwargs):
        return self

    def execution_options(self, **kw):
        return self

    def compiler(self, statement, parameters, **kwargs):
        return self.dialect.compiler(statement, parameters, engine=self, **kwargs)

    def create(self, entity, **kwargs):
        kwargs["checkfirst"] = False
        node = ddl.SchemaGenerator(self.dialect, self, **kwargs)
        node.traverse_single(entity)

    def drop(self, entity, **kwargs):
        kwargs["checkfirst"] = False
        node = ddl.SchemaDropper(self.dialect, self, **kwargs)
        node.traverse_single(entity)

    def _run_ddl_visitor(self, visitorcallable, element, connection=None, **kwargs):
        kwargs["checkfirst"] = False
        visitorcallable(self.dialect, self, **kwargs).traverse_single(element)

    def _run_visitor(self, visitorcallable, element, connection=None, **kwargs):
        kwargs["checkfirst"] = False
        node = visitorcallable(self.dialect, self, **kwargs)
        node.traverse_single(element)

    def execute(self, object_, *multiparams, **params):
        self.queue.append((object_, multiparams, params))

    async def wait(self):
        db = self.manager.database
        if isinstance(db, dict):
            engine = db["default"]
        else:
            engine = db
        result = None
        async with engine.acquire() as conn:
            try:
                while self.queue:
                    op, args, kwargs = self.queue.pop(0)
                    result = await conn.execute(op, args)
            finally:
                self.queue = []  # Wipe queue on error
        return result


async def get_cached_model(cls: Type[T], pk: Any, state: StateType) -> Optional[T]:
    """Retrieve a model from the cache using the given pk. If the cached
    object does not exist attempt to restore it from the state otherwise create
    a model that has not been loaded and only contains the id.

    Parameters
    ----------
    cls: Type[SQLModel]
        The class to lookup.
    pk: Any
        The primary key to look for.
    state: StateType
        The state from a join query.

    Returns
    -------
    obj: Optional[SQLModel]
        If the pk is not None an instance of cls.

    """
    if cls.__joined_pk__ in state and state[cls.__joined_pk__]:
        return await cls.restore(state)
    if not pk:
        return None
    cache = cls.objects.cache
    obj = cache.get(pk)
    if obj is not None:
        return obj
    # Create an unloaded model
    obj = cls.__new__(cls)
    cache[pk] = obj
    obj._id = pk
    return obj


def generate_sql_restorestate(cls: Type["SQLModel"]) -> RestoreStateFn:
    """Generate an optimized restore function for the SQL model. The generated
    function creates "inline" dict key lookups for the table columns that
    may have been joined or renamed. This avoids having to do this at runtime.

    """
    template = [
        "async def __restorestate__(self, state, scope=None):",
        "if '__model__' in state and state['__model__'] != self.__model__:",
        "    name = state['__model__']",
        "    raise ValueError(",
        "        f'Trying to use {name} state for {self.__model__} object'",
        "    )",
        "scope = scope or {}",
        "if '__ref__' in state and state['__ref__'] is not None:",
        "    scope[state['__ref__']] = self",
    ]

    on_error = cls.__on_error__
    default_unflatten = cls.serializer.unflatten
    setters = []
    excluded = {"__model__", "__ref__", "__restored__"}
    for f, m in cls.members().items():
        if f in excluded:
            continue
        meta = m.metadata or {}
        order = meta.get("setstate_order", 1000)

        # Allow  tagging a custom unflatten fn
        unflatten = meta.get("unflatten", default_unflatten)

        setters.append((order, f, m, unflatten))
    setters.sort(key=lambda it: it[0])

    namespace: DictType[str, Any] = {
        "default_unflatten": default_unflatten,
        "get_cached_model": get_cached_model,
    }

    # The state dict may have data from multiple tables that have been joined
    # together. This handles that case.
    table_name = cls.__model__
    for order, f, m, unflatten in setters:
        if m.metadata is not None:
            col = m.metadata.get("name", f)
        else:
            col = f
        k = f"{table_name}_{col}"
        # Since f, col, and k are potentially an untrusted input, make sure they are
        # valid python identifiers to prevent unintended code being generated.
        if not f.isidentifier():
            raise ValueError(f"Field '{f}' cannot be used for code generation")

        # TODO: Do proper column name validation
        if not k.replace(".", "_").isidentifier():
            raise ValueError(f"Key '{k}' cannot be used for code generation")

        if not col.isidentifier():
            raise ValueError(f"Renamed '{col}' cannot be used for code generation")

        # TODO: Is there a better way to check for multiple keys?
        if f in cls.__renamed_fields__:
            # Make sure renamed fields are checked for
            template.append(f"if '{col}' in state or '{k}' in state or '{f}' in state:")
            template.append(
                f"    v = state['{col}' if '{col}' in state else ("
                f"'{k}' if '{k}' in state else '{f}')]"
            )
        elif col in cls.__fields__ and not isinstance(m, Relation):
            # Expression to retrieve the value
            # Always check the joined type first
            template.append(f"if '{f}' in state or '{k}' in state:")
            template.append(f"    v = state['{k}' if '{k}' in state else '{f}']")
        else:
            template.append(f"if '{f}' in state:")
            template.append(f"    v = state['{f}']")

        # If a custom unflatten is not provided use the member type information
        # to pick the most efficient way to restore the value
        if unflatten is default_unflatten:
            if isinstance(m, FK_TYPES):
                types = resolve_member_types(m)
                assert types is not None
                RelModel = types[0]
                if issubclass(RelModel, SQLModel):
                    namespace[f"rel_model_{f}"] = RelModel
                    expr = f"await get_cached_model(rel_model_{f}, v, state)"
                elif issubclass(RelModel, JSONModel):
                    namespace[f"rel_model_{f}"] = RelModel
                    expr = f"await rel_model_{f}.restore(v)"
                elif is_primitive_member(m):
                    expr = "v"
                else:
                    expr = f"await default_unflatten(v, scope)"
            elif is_primitive_member(m):
                expr = "v"
            else:
                expr = f"await default_unflatten(v, scope)"
        else:
            # Use provided unflatten function
            namespace[f"unflatten_{f}"] = unflatten
            if asyncio.iscoroutinefunction(unflatten):
                expr = f"await unflatten_{f}(v, scope)"
            else:
                expr = f"unflatten_{f}(v, scope)"

        if on_error == "raise":
            template.append(f"  self.{f} = {expr}")
        else:
            if on_error == "log":
                handler = f"self.__log_restore_error__(e, '{f}', state, scope)"
            else:
                handler = "pass"
            template.extend(
                [
                    f"    try:",
                    f"        self.{f} = {expr}",
                    f"    except Exception as e:",
                    f"        {handler}",
                ]
            )

    # Update restored state
    template.append("self.__restored__ = True")
    source = "\n    ".join(template)
    # log.trace("\n----------------------------------------\n")
    # log.trace(cls)
    # log.trace(source)
    # log.trace("\n----------------------------------------\n")
    return generate_function(source, namespace, "__restorestate__")


class SQLMeta(ModelMeta):
    """Both the pk and _id are aliases to the primary key"""

    def __new__(meta, name, bases, dct):
        cls = ModelMeta.__new__(meta, name, bases, dct)

        members = cls.members()

        # If a member tagged with primary_key=True is defined,
        # on this class, use that as the primary key and reassign
        # the _id member to alias the new primary key.
        pk: Member = cls._id
        for name, m in members.items():
            if name == "_id":
                continue
            if m.metadata and m.metadata.get("primary_key"):
                if pk.name != "_id" and m.name != pk.name:
                    raise NotImplementedError(
                        "Using multiple primary keys is not yet supported. "
                        f"Both {pk.name} and {m.name} are marked as primary."
                    )
                pk = m

        if pk is not cls._id:
            # Workaround member index generation issue
            # TODO: Remove this
            old_index = cls._id.index
            if old_index > 0 and pk.index != old_index:
                pk.set_index(old_index)

            # Reassign the _id field to the primary key member.
            cls._id = members["_id"] = pk

<<<<<<< HEAD
            # Remove "_id" from the fields list as it is now an alias
            cls.__fields__ = [f for f in cls.__fields__ if f != "_id"]
=======
        # Ensure proper pk name is fields list
        if pk.name != "_id" and "_id" in cls.__fields__:
            cls.__fields__.remove("_id")
        if pk.name not in cls.__fields__:
            cls.__fields__.insert(0, pk.name)
>>>>>>> fbdf7f68

        # Check that the atom member indexes are still valid after
        # reassinging to avoid a bug in the past.
        member_indices = set()
        for name, m in members.items():
            if name == "_id":
                continue  # The _id is an alias
            assert m.index not in member_indices
            member_indices.add(m.index)

        # Set to the sqlalchemy Table
        cls.__table__ = None

        # Will be set to the table model by manager, not done here to avoid
        # import errors that may occur
        cls.__backrefs__ = set()

        # If a Meta class is defined check it's validity and if extending
        # do not inherit the abstract attribute
        Meta = dct.get("Meta", None)
        if Meta is not None:
            for f in dir(Meta):
                if f.startswith("_"):
                    continue
                if f not in VALID_META_FIELDS:
                    raise TypeError(f"{f} is not a valid Meta field on {cls}.")

            db_table = getattr(Meta, "db_table", None)
            if db_table:
                cls.__model__ = db_table

            db_name = getattr(Meta, "db_name", None)
            if db_name:
                cls.__database__ = db_name

        # If this inherited from an abstract model but didn't specify
        # Meta info make the subclass not abstract unless it was redefined
        base_meta = getattr(cls, "Meta", None)
        if base_meta and getattr(base_meta, "abstract", None):
            if not Meta:

                class Meta(base_meta):
                    abstract = False

                cls.Meta = Meta
            elif getattr(Meta, "abstract", None) is None:
                Meta.abstract = False

        # Set the pk name after table is set
        cls.__pk__ = (pk.metadata or {}).get("name", pk.name)
        cls.__joined_pk__ = f"{cls.__model__}_{cls.__pk__}"

        # Create a set of fields to remove from state before saving to the db
        # this removes Relation instances and several needed for json
        excluded_fields = cls.__excluded_fields__ = {
            "__model__",
            "__ref__",
            "__restored__",
        }
        if cls.__pk__ != "_id":
            excluded_fields.add("_id")
        for name, member in cls.members().items():
            if isinstance(member, Relation):
                excluded_fields.add(name)

        # Cache the mapping of any renamed fields
        renamed_fields = cls.__renamed_fields__ = {}
        for old_name, member in cls.members().items():
            if old_name in excluded_fields:
                continue  # Ignore excluded fields
            if member.metadata:
                new_name = member.metadata.get("name")
                if new_name is not None:
                    renamed_fields[old_name] = new_name

        return cls


class SQLModel(Model, metaclass=SQLMeta):
    """A model that can be saved and restored to and from a database supported
    by sqlalchemy.

    """

    #: Primary key field name
    __pk__: ClassVar[str]

    #: Table name and primary key
    __joined_pk__: ClassVar[str]

    #: Models which link back to this
    __backrefs__: ClassVar[SetType[TupleType[Type[Model], Member]]]

    #: List of fields which have been tagged with a different column name
    #: Mapping is class attr -> database column name.
    __renamed_fields__: ClassVar[DictType[str, str]]

    #: Set of fields to exclude from the database
    __excluded_fields__: ClassVar[SetType[str]]

    #: Reference to the sqlalchemy table backing this model
    __table__: ClassVar[Optional[sa.Table]]

    #: Database name. If the `database` field of the manager is a dict
    #: This field will be used to determine which engine to use.
    __database__: ClassVar[str] = "default"

    #: Use SQL serializer
    serializer = SQLModelSerializer.instance()

    #: Use SQL object manager
    objects = SQLModelManager.instance()

    @classmethod
    async def restore(
        cls: Type[T],
        state: StateType,
        force: Optional[bool] = None,
        prefetched: Optional[DictType[Any, StateType]] = None,
        **kwargs: Any,
    ) -> T:
        """Restore an object from the database using the primary key. Save
        a ref in the table's object cache.  If force is True, update
        the cache if it exists.
        """
        if cls.__joined_pk__ in state:
            # When sqlalchemy does a join the key will have a prefix
            # of the database name
            pk = state[cls.__joined_pk__]
        else:
            pk = state[cls.__pk__]

        # Note make sure this always occurs to force table creation
        cache = cls.objects.cache
        if pk is not None:
            # Check if this is in the cache
            obj = cache.get(pk)
        else:
            obj = None

        if obj is None:
            # Create and cache it
            obj = cls.__new__(cls)

            # Do not place empty pk in cache
            if pk is not None:
                cache[pk] = obj
            restore = True
        else:
            # Check the default for force reloading
            if force is None:
                force = not cls.objects.table.bind.manager.cache
            # Note that if force is false and the object was restored
            # (ie from another query) the object in the cache is reused
            # and any (potentially new) data in the state is discarded.
            restore = force or not obj.__restored__

        if restore:
            # Merge any prefetched relation members into the restore state
            # so the base class's restore method can find them.
            if prefetched is not None:
                prefetched_state = prefetched.get(pk)
                if prefetched_state is not None:
                    state = dict(state)  # Convert row proxy
                    state.update(prefetched_state)

            # This ideally should only be done if created
            await obj.__restorestate__(state)

        return obj

    async def load(
        self: T,
        connection=None,
        reload: bool = False,
        fields: Optional[Sequence[str]] = None,
    ):
        """Alias to load this object from the database

        Parameters
        ----------
        connection: Connection
            The connection instance to use in a transaction
        reload: Bool
            If True force reloading the state even if the state has
            already been loaded.
        fields: Sequence[str]
            Optional list of field names to load. Use this to refresh
            specific fields from the database.

        """
        skip = self.__restored__ and not reload and not fields
        if skip or not self._id:
            return  # Already loaded or won't do anything
        db = self.objects
        t = db.table
        if fields is not None:
            renamed = self.__renamed_fields__
            columns = (t.c[renamed.get(f, f)] for f in fields)
            q = sa.select(columns).select_from(t)
        else:
            q = t.select()
        q = q.where(t.c[self.__pk__] == self._id)
        state = await db.fetchone(q, connection=connection)
        await self.__restorestate__(state)

    async def save(
        self: T,
        force_insert: bool = False,
        force_update: bool = False,
        update_fields: Optional[Sequence[str]] = None,
        connection=None,
    ):
        """Alias to save this object to the database

        Parameters
        ----------
        force_insert: Bool
            Ensure that save performs an insert
        force_update: Bool
            Ensure that save performs an update
        update_fields: Iterable[str]
            If given, only update the given fields
        connection: Connection
            The connection instance to use in a transaction

        Returns
        -------
        result: Value
            Update or save result

        """
        if force_insert and force_update:
            raise ValueError("Cannot use force_insert and force_update together")

        db = self.objects
        state = self.__getstate__()

        # Remove any fields are in the state but should not go into the db
        for f in self.__excluded_fields__:
            state.pop(f, None)

        # Replace any renamed fields
        for py_name, db_name in self.__renamed_fields__.items():
            state[db_name] = state.pop(py_name)

        table = db.table
        async with db.connection(connection) as conn:
            if force_update or (self._id and not force_insert):

                # If update fields was given, only pass those
                if update_fields is not None:
                    # Replace any update fields with the appropriate name
                    renamed = self.__renamed_fields__
                    update_fields = [renamed.get(f, f) for f in update_fields]

                    # Replace update fields with only those given
                    state = {f: state[f] for f in update_fields}

                q = (
                    table.update()
                    .where(table.c[self.__pk__] == self._id)
                    .values(**state)
                )
                r = await conn.execute(q)
                if not r.rowcount:
                    log.warning(
                        f'Did not update "{self}", either no rows with '
                        f"pk={self._id} exist or it has not changed."
                    )
            else:
                if not self._id:
                    # Postgres errors if using None for the pk
                    state.pop(self.__pk__, None)
                q = table.insert().values(**state)
                r = await conn.execute(q)

                # Don't overwrite if force inserting
                if not self._id:
                    if hasattr(r, "lastrowid"):
                        self._id = r.lastrowid  # MySQL
                    else:
                        self._id = await r.scalar()  # Postgres

                # Save a ref to the object in the model cache
                db.cache[self._id] = self
            self.__restored__ = True
            return r

    async def delete(self: T, connection=None):
        """Alias to delete this object in the database"""
        pk = self._id
        if not pk:
            return
        db = self.objects
        table = db.table  # type: sa.Table
        q = table.delete().where(table.c[self.__pk__] == pk)
        async with db.connection(connection) as conn:
            r = await conn.execute(q)
            if not r.rowcount:
                log.warning(
                    f'Did not delete "{self}", no rows with ' f"pk={self._id} exist."
                )
            del db.cache[pk]
            del self._id
            return r<|MERGE_RESOLUTION|>--- conflicted
+++ resolved
@@ -1563,16 +1563,11 @@
             # Reassign the _id field to the primary key member.
             cls._id = members["_id"] = pk
 
-<<<<<<< HEAD
-            # Remove "_id" from the fields list as it is now an alias
-            cls.__fields__ = [f for f in cls.__fields__ if f != "_id"]
-=======
         # Ensure proper pk name is fields list
         if pk.name != "_id" and "_id" in cls.__fields__:
             cls.__fields__.remove("_id")
         if pk.name not in cls.__fields__:
             cls.__fields__.insert(0, pk.name)
->>>>>>> fbdf7f68
 
         # Check that the atom member indexes are still valid after
         # reassinging to avoid a bug in the past.
