--- conflicted
+++ resolved
@@ -1,10 +1,11 @@
+# 0.7.0
+
+- Use generated functions to speed up save and restore
+
 # 0.6.4
 
 - Fix queries joining through multiple tables
-<<<<<<< HEAD
-=======
 - Add initial implementation of prefetch_related
->>>>>>> fbdf7f68
 
 # 0.6.3
 
